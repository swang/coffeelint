--- conflicted
+++ resolved
@@ -33,319 +33,7 @@
 WARN    = 'warn'
 IGNORE  = 'ignore'
 
-<<<<<<< HEAD
-
-# CoffeeLint's default rule configuration.
-coffeelint.RULES = RULES =
-
-    no_tabs :
-        level : ERROR
-        message : 'Line contains tab indentation'
-        description: """
-            This rule forbids tabs in indentation. Enough said. It is enabled by
-            default.
-            """
-
-    no_trailing_whitespace :
-        level : ERROR
-        message : 'Line ends with trailing whitespace'
-        allowed_in_comments : false
-        description: """
-            This rule forbids trailing whitespace in your code, since it is
-            needless cruft. It is enabled by default.
-            """
-
-    max_line_length :
-        value: 80
-        level : ERROR
-        message : 'Line exceeds maximum allowed length'
-        description: """
-            This rule imposes a maximum line length on your code. <a
-            href="http://www.python.org/dev/peps/pep-0008/">Python's style
-            guide</a> does a good job explaining why you might want to limit the
-            length of your lines, though this is a matter of taste.
-
-            Lines can be no longer than eighty characters by default.
-            """
-
-    camel_case_classes :
-        level : ERROR
-        message : 'Class names should be camel cased'
-        description: """
-            This rule mandates that all class names are camel cased. Camel
-            casing class names is a generally accepted way of distinguishing
-            constructor functions - which require the 'new' prefix to behave
-            properly - from plain old functions.
-            <pre>
-            <code># Good!
-            class BoaConstrictor
-
-            # Bad!
-            class boaConstrictor
-            </code>
-            </pre>
-            This rule is enabled by default.
-            """
-    indentation :
-        value : 2
-        level : ERROR
-        message : 'Line contains inconsistent indentation'
-        description: """
-            This rule imposes a standard number of spaces to be used for
-            indentation. Since whitespace is significant in CoffeeScript, it's
-            critical that a project chooses a standard indentation format and
-            stays consistent. Other roads lead to darkness. <pre> <code>#
-            Enabling this option will prevent this ugly
-            # but otherwise valid CoffeeScript.
-            twoSpaces = () ->
-              fourSpaces = () ->
-                  eightSpaces = () ->
-                        'this is valid CoffeeScript'
-
-            </code>
-            </pre>
-            Two space indentation is enabled by default.
-            """
-
-    no_implicit_braces :
-        level : IGNORE
-        message : 'Implicit braces are forbidden'
-        description: """
-            This rule prohibits implicit braces when declaring object literals.
-            Implicit braces can make code more difficult to understand,
-            especially when used in combination with optional parenthesis.
-            <pre>
-            <code># Do you find this code ambiguous? Is it a
-            # function call with three arguments or four?
-            myFunction a, b, 1:2, 3:4
-
-            # While the same code written in a more
-            # explicit manner has no ambiguity.
-            myFunction(a, b, {1:2, 3:4})
-            </code>
-            </pre>
-            Implicit braces are permitted by default, since their use is
-            idiomatic CoffeeScript.
-            """
-
-    no_trailing_semicolons:
-        level : ERROR
-        message : 'Line contains a trailing semicolon'
-        description: """
-            This rule prohibits trailing semicolons, since they are needless
-            cruft in CoffeeScript.
-            <pre>
-            <code># This semicolon is meaningful.
-            x = '1234'; console.log(x)
-
-            # This semicolon is redundant.
-            alert('end of line');
-            </code>
-            </pre>
-            Trailing semicolons are forbidden by default.
-            """
-
-    no_plusplus:
-        level : IGNORE
-        message : 'The increment and decrement operators are forbidden'
-        description: """
-            This rule forbids the increment and decrement arithmetic operators.
-            Some people believe the <tt>++</tt> and <tt>--</tt> to be cryptic
-            and the cause of bugs due to misunderstandings of their precedence
-            rules.
-            This rule is disabled by default.
-            """
-
-    no_throwing_strings:
-        level : ERROR
-        message : 'Throwing strings is forbidden'
-        description: """
-            This rule forbids throwing string literals or interpolations. While
-            JavaScript (and CoffeeScript by extension) allow any expression to
-            be thrown, it is best to only throw <a
-            href="https://developer.mozilla.org
-            /en/JavaScript/Reference/Global_Objects/Error"> Error</a> objects,
-            because they contain valuable debugging information like the stack
-            trace. Because of JavaScript's dynamic nature, CoffeeLint cannot
-            ensure you are always throwing instances of <tt>Error</tt>. It will
-            only catch the simple but real case of throwing literal strings.
-            <pre>
-            <code># CoffeeLint will catch this:
-            throw "i made a boo boo"
-
-            # ... but not this:
-            throw getSomeString()
-            </code>
-            </pre>
-            This rule is enabled by default.
-            """
-
-    cyclomatic_complexity:
-        value : 10
-        level : IGNORE
-        message : 'The cyclomatic complexity is too damn high'
-
-    no_backticks:
-        level : ERROR
-        message : 'Backticks are forbidden'
-        description: """
-            Backticks allow snippets of JavaScript to be embedded in
-            CoffeeScript. While some folks consider backticks useful in a few
-            niche circumstances, they should be avoided because so none of
-            JavaScript's "bad parts", like <tt>with</tt> and <tt>eval</tt>,
-            sneak into CoffeeScript.
-            This rule is enabled by default.
-            """
-
-    line_endings:
-        level : IGNORE
-        value : 'unix' # or 'windows'
-        message : 'Line contains incorrect line endings'
-        description: """
-            This rule ensures your project uses only <tt>windows</tt> or
-            <tt>unix</tt> line endings. This rule is disabled by default.
-            """
-    no_implicit_parens :
-        level : IGNORE
-        message : 'Implicit parens are forbidden'
-        description: """
-            This rule prohibits implicit parens on function calls.
-            <pre>
-            <code># Some folks don't like this style of coding.
-            myFunction a, b, c
-
-            # And would rather it always be written like this:
-            myFunction(a, b, c)
-            </code>
-            </pre>
-            Implicit parens are permitted by default, since their use is
-            idiomatic CoffeeScript.
-            """
-
-    empty_constructor_needs_parens :
-        level : IGNORE
-        message : 'Invoking a constructor without parens and without arguments'
-
-    non_empty_constructor_needs_parens :
-        level : IGNORE
-        message : 'Invoking a constructor without parens and with arguments'
-
-    no_empty_param_list :
-        level : IGNORE
-        message : 'Empty parameter list is forbidden'
-        description: """
-            This rule prohibits empty parameter lists in function definitions.
-            <pre>
-            <code># The empty parameter list in here is unnecessary:
-            myFunction = () -&gt;
-
-            # We might favor this instead:
-            myFunction = -&gt;
-            </code>
-            </pre>
-            Empty parameter lists are permitted by default.
-            """
-
-
-    space_operators :
-        level : IGNORE
-        message : 'Operators must be spaced properly'
-
-    # I don't know of any legitimate reason to define duplicate keys in an
-    # object. It seems to always be a mistake, it's also a syntax error in
-    # strict mode.
-    # See http://jslinterrors.com/duplicate-key-a/
-    duplicate_key :
-        level : ERROR
-        message : 'Duplicate key defined in object or class'
-
-    newlines_after_classes :
-        value : 3
-        level : IGNORE
-        message : 'Wrong count of newlines between a class and other code'
-
-    no_stand_alone_at :
-        level : IGNORE
-        message : '@ must not be used stand alone'
-        description: """
-            This rule checks that no stand alone @ are in use, they are
-            discouraged. Further information in CoffeeScript issue <a
-            href="https://github.com/jashkenas/coffee-script/issues/1601">
-            #1601</a>
-            """
-
-    arrow_spacing :
-        level : IGNORE
-        message : 'Function arrow (->) must be spaced properly'
-        description: """
-            <p>This rule checks to see that there is spacing before and after
-            the arrow operator that declares a function. This rule is disabled
-            by default.</p> <p>Note that if arrow_spacing is enabled, and you
-            pass an empty function as a parameter, arrow_spacing will accept
-            either a space or no space in-between the arrow operator and the
-            parenthesis</p>
-            <pre><code># Both of this will not trigger an error,
-            # even with arrow_spacing enabled.
-            x(-> 3)
-            x( -> 3)
-
-            # However, this will trigger an error
-            x((a,b)-> 3)
-            </code>
-            </pre>
-             """
-
-    coffeescript_error :
-        level : ERROR
-        message : '' # The default coffeescript error is fine.
-
-    colon_assignment_spacing :
-        level : IGNORE
-        spacing :
-            left : 0
-            right : 0
-        message : 'Colon assignment without spaces'
-        description : """
-            <p>This rule checks to see that there is spacing before and
-            after the colon in a colon assignment (i.e., classes, objects).
-            The spacing amount is specified by
-            spacing.left and spacing.right, respectively.
-            A zero value means no spacing required.
-            </p>
-            <pre><code>
-            #
-            # If spacing.left and spacing.right is 1
-            #
-
-            # Good
-            object = {spacing : true}
-            class Dog
-              canBark : true
-
-            # Bad
-            object = {spacing: true}
-            class Cat
-              canBark: false
-            </code></pre>
-            """
-
-
-# Some repeatedly used regular expressions.
-regexes =
-    trailingWhitespace : /[^\s]+[\t ]+\r?$/
-    lineHasComment : /^\s*[^\#]*\#/
-    indentation: /\S/
-    longUrlComment: ///
-      ^\s*\# # indentation, up to comment
-      \s*
-      http[^\s]+$ # Link that takes up the rest of the line without spaces.
-    ///
-    camelCase: /^[A-Z][a-zA-Z\d]*$/
-    trailingSemicolon: /;\r?$/
-    configStatement: /coffeelint:\s*(disable|enable)(?:=([\w\s,]*))?/
-=======
 coffeelint.RULES = RULES = require './rules.coffee'
->>>>>>> 28b9e3f1
 
 # Patch the source properties onto the destination.
 extend = (destination, sources...) ->
@@ -357,561 +45,12 @@
 defaults = (source, defaults) ->
     extend({}, defaults, source)
 
-<<<<<<< HEAD
-
-# Create an error object for the given rule with the given
-# attributes.
-createError = (rule, attrs = {}) ->
-    level = attrs.level
-    if level not in [IGNORE, WARN, ERROR]
-        throw new Error("unknown level #{level}")
-
-    if level in [ERROR, WARN]
-        attrs.rule = rule
-        return defaults(attrs, RULES[rule])
-    else
-        null
-
-# Store suppressions in the form of { line #: type }
-block_config =
-    enable: {}
-    disable: {}
-
-#
-# A class that performs regex checks on each line of the source.
-#
-class LineLinter
-
-    constructor : (source, config, tokensByLine) ->
-        @source = source
-        @config = config
-        @line = null
-        @lineNumber = 0
-        @tokensByLine = tokensByLine
-        @lines = @source.split('\n')
-        @lineCount = @lines.length
-
-        # maintains some contextual information
-        #   inClass: bool; in class or not
-        #   lastUnemptyLineInClass: null or lineNumber, if the last not-empty
-        #                     line was in a class it holds its number
-        #   classIndents: the number of indents within a class
-        @context = {
-            class: {
-                inClass: false
-                lastUnemptyLineInClass: null
-                classIndents: null
-            }
-        }
-
-    lint : () ->
-        errors = []
-        for line, lineNumber in @lines
-            @lineNumber = lineNumber
-            @line = line
-            @maintainClassContext()
-            error = @lintLine()
-            errors.push(error) if error
-        errors
-
-    # Return an error if the line contained failed a rule, null otherwise.
-    lintLine : () ->
-        return @checkTabs() or
-               @checkTrailingWhitespace() or
-               @checkLineLength() or
-               @checkTrailingSemicolon() or
-               @checkLineEndings() or
-               @checkComments() or
-               @checkNewlinesAfterClasses()
-
-    checkTabs : () ->
-        # Only check lines that have compiled tokens. This helps
-        # us ignore tabs in the middle of multi line strings, heredocs, etc.
-        # since they are all reduced to a single token whose line number
-        # is the start of the expression.
-        indentation = @line.split(regexes.indentation)[0]
-        if @lineHasToken() and '\t' in indentation
-            @createLineError('no_tabs')
-        else
-            null
-
-    checkTrailingWhitespace : () ->
-        if regexes.trailingWhitespace.test(@line)
-            # By default only the regex above is needed.
-            if !@config['no_trailing_whitespace']?.allowed_in_comments
-                return @createLineError('no_trailing_whitespace')
-
-            line = @line
-            tokens = @tokensByLine[@lineNumber]
-
-            # If we're in a block comment there won't be any tokens on this
-            # line. Some previous line holds the token spanning multiple lines.
-            if !tokens
-                return null
-
-            # To avoid confusion when a string might contain a "#", every string
-            # on this line will be removed. before checking for a comment
-            for str in (token[1] for token in tokens when token[0] == 'STRING')
-                line = line.replace(str, 'STRING')
-
-            if !regexes.lineHasComment.test(line)
-                return @createLineError('no_trailing_whitespace')
-            else
-                return null
-        else
-            return null
-
-    checkLineLength : () ->
-        rule = 'max_line_length'
-        max = @config[rule]?.value
-        if max and max < @line.length and not regexes.longUrlComment.test(@line)
-            attrs =
-                context: "Length is #{@line.length}, max is #{max}"
-            @createLineError(rule, attrs)
-        else
-            null
-
-    checkTrailingSemicolon : () ->
-        hasSemicolon = regexes.trailingSemicolon.test(@line)
-        [first..., last] = @getLineTokens()
-        hasNewLine = last and last.newLine?
-        # Don't throw errors when the contents of  multiline strings,
-        # regexes and the like end in ";"
-        if hasSemicolon and not hasNewLine and @lineHasToken()
-            @createLineError('no_trailing_semicolons')
-        else
-            return null
-
-    checkLineEndings : () ->
-        rule = 'line_endings'
-        ending = @config[rule]?.value
-
-        return null if not ending or @isLastLine() or not @line
-
-        lastChar = @line[@line.length - 1]
-        valid = if ending == 'windows'
-            lastChar == '\r'
-        else if ending == 'unix'
-            lastChar != '\r'
-        else
-            throw new Error("unknown line ending type: #{ending}")
-        if not valid
-            return @createLineError(rule, {context:"Expected #{ending}"})
-        else
-            return null
-
-    checkComments : () ->
-        # Check for block config statements enable and disable
-        result = regexes.configStatement.exec(@line)
-        if result?
-            cmd = result[1]
-            rules = []
-            if result[2]?
-                for r in result[2].split(',')
-                    rules.push r.replace(/^\s+|\s+$/g, "")
-            block_config[cmd][@lineNumber] = rules
-        return null
-
-    checkNewlinesAfterClasses : () ->
-        rule = 'newlines_after_classes'
-        ending = @config[rule].value
-
-        return null if not ending or @isLastLine()
-
-        if not @context.class.inClass and
-                @context.class.lastUnemptyLineInClass? and
-                ((@lineNumber - 1) - @context.class.lastUnemptyLineInClass) isnt
-                ending
-            got = (@lineNumber - 1) - @context.class.lastUnemptyLineInClass
-            return @createLineError( rule, {
-                context: "Expected #{ending} got #{got}"
-            } )
-
-        null
-
-    createLineError : (rule, attrs = {}) ->
-        attrs.lineNumber = @lineNumber + 1 # Lines are indexed by zero.
-        attrs.level = @config[rule]?.level
-        createError(rule, attrs)
-
-    isLastLine : () ->
-        return @lineNumber == @lineCount - 1
-
-    # Return true if the given line actually has tokens.
-    # Optional parameter to check for a specific token type and line number.
-    lineHasToken : (tokenType = null, lineNumber = null) ->
-        lineNumber = lineNumber ? @lineNumber
-        unless tokenType?
-            return @tokensByLine[lineNumber]?
-        else
-            tokens = @tokensByLine[lineNumber]
-            return null unless tokens?
-            for token in tokens
-                return true if token[0] == tokenType
-            return false
-
-    # Return tokens for the given line number.
-    getLineTokens : () ->
-        @tokensByLine[@lineNumber] || []
-
-    # maintain the contextual information for class-related stuff
-    maintainClassContext: () ->
-        if @context.class.inClass
-            if @lineHasToken 'INDENT'
-                @context.class.classIndents++
-            else if @lineHasToken 'OUTDENT'
-                @context.class.classIndents--
-                if @context.class.classIndents is 0
-                    @context.class.inClass = false
-                    @context.class.classIndents = null
-
-            if @context.class.inClass and not @line.match( /^\s*$/ )
-                @context.class.lastUnemptyLineInClass = @lineNumber
-        else
-            unless @line.match(/\\s*/)
-                @context.class.lastUnemptyLineInClass = null
-
-            if @lineHasToken 'CLASS'
-                @context.class.inClass = true
-                @context.class.lastUnemptyLineInClass = @lineNumber
-                @context.class.classIndents = 0
-
-        null
-
-#
-# A class that performs checks on the output of CoffeeScript's lexer.
-#
-class LexicalLinter
-
-    constructor : (source, config) ->
-        @source = source
-        @tokens = CoffeeScript.tokens(source)
-        @config = config
-        @i = 0              # The index of the current token we're linting.
-        @tokensByLine = {}  # A map of tokens by line.
-        @arrayTokens = []   # A stack tracking the array token pairs.
-        @parenTokens = []   # A stack tracking the parens token pairs.
-        @callTokens = []    # A stack tracking the call token pairs.
-        @lines = source.split('\n')
-        @braceScopes = []   # A stack tracking keys defined in nexted scopes.
-
-    # Return a list of errors encountered in the given source.
-    lint : () ->
-        errors = []
-
-        for token, i in @tokens
-            @i = i
-            error = @lintToken(token)
-            errors.push(error) if error
-        errors
-
-    # Return an error if the given token fails a lint check, false otherwise.
-    lintToken : (token) ->
-        [type, value, lineNumber] = token
-
-        if typeof lineNumber == "object"
-            if type == 'OUTDENT' or type == 'INDENT'
-                lineNumber = lineNumber.last_line
-            else
-                lineNumber = lineNumber.first_line
-        @tokensByLine[lineNumber] ?= []
-        @tokensByLine[lineNumber].push(token)
-        # CoffeeScript loses line numbers of interpolations and multi-line
-        # regexes, so fake it by using the last line number we know.
-        @lineNumber = lineNumber or @lineNumber or 0
-        # Now lint it.
-        switch type
-            when "->"                     then @lintArrowSpacing(token)
-            when "INDENT"                 then @lintIndentation(token)
-            when "CLASS"                  then @lintClass(token)
-            when "UNARY"                  then @lintUnary(token)
-            when "{","}"                  then @lintBrace(token)
-            when "IDENTIFIER"             then @lintIdentifier(token)
-            when "++", "--"               then @lintIncrement(token)
-            when "THROW"                  then @lintThrow(token)
-            when "[", "]"                 then @lintArray(token)
-            when "(", ")"                 then @lintParens(token)
-            when "JS"                     then @lintJavascript(token)
-            when "CALL_START", "CALL_END" then @lintCall(token)
-            when "PARAM_START"            then @lintParam(token)
-            when "@"                      then @lintStandaloneAt(token)
-            when "+", "-"                 then @lintPlus(token)
-            when "=", "MATH", "COMPARE", "LOGIC", "COMPOUND_ASSIGN"
-                @lintMath(token)
-            when ":"                      then @lintColonAssignment(token)
-            else null
-
-    lintUnary: (token) ->
-        if token[1] is 'new'
-            # Find the last chained identifier, e.g. Bar in new foo.bar.Bar().
-            identifierIndex = 1
-            loop
-                expectedIdentifier = @peek(identifierIndex)
-                expectedCallStart  = @peek(identifierIndex + 1)
-                if expectedIdentifier?[0] is 'IDENTIFIER'
-                    if expectedCallStart?[0] is '.'
-                        identifierIndex += 2
-                        continue
-                break
-
-            # The callStart is generated if your parameters are all on the same
-            # line with implicit parens, and if your parameters start on the
-            # next line, but is missing if there are no params and no parens.
-            if expectedIdentifier?[0] is 'IDENTIFIER' and expectedCallStart?
-                if expectedCallStart[0] is 'CALL_START'
-                    if expectedCallStart.generated
-                        @createLexError('non_empty_constructor_needs_parens')
-                else
-                    @createLexError('empty_constructor_needs_parens')
-
-    # Lint the given array token.
-    lintArray : (token) ->
-        # Track the array token pairs
-        if token[0] == '['
-            @arrayTokens.push(token)
-        else if token[0] == ']'
-            @arrayTokens.pop()
-        # Return null, since we're not really linting
-        # anything here.
-        null
-
-    lintParens : (token) ->
-        if token[0] == '('
-            p1 = @peek(-1)
-            n1 = @peek(1)
-            n2 = @peek(2)
-            # String interpolations start with '' + so start the type co-ercion,
-            # so track if we're inside of one. This is most definitely not
-            # 100% true but what else can we do?
-            i = n1 and n2 and n1[0] == 'STRING' and n2[0] == '+'
-            token.isInterpolation = i
-            @parenTokens.push(token)
-        else
-            @parenTokens.pop()
-        # We're not linting, just tracking interpolations.
-        null
-
-    lintColonAssignment : (token) ->
-        rule = 'colon_assignment_spacing'
-        spacingAllowances = @config[rule].spacing
-
-        leftSpacing = token[2].first_column - @peek(-1)?[2].last_column
-        leftAllowance = parseInt(spacingAllowances.left) + 1
-        leftSpaced = leftSpacing is leftAllowance
-
-        nextToken = @peek(1)
-        rightAllowance =
-            if nextToken[0] is 'STRING'
-                parseInt(spacingAllowances.right) + 1
-            else
-                parseInt(spacingAllowances.right)
-        rightSpacing = nextToken[2]?.first_column - token[2].last_column
-        rightSpaced = rightSpacing is rightAllowance
-
-        if rightSpaced and leftSpaced
-            null
-        else
-            @createLexError('colon_assignment_spacing')
-
-    isInInterpolation : () ->
-        for t in @parenTokens
-            return true if t.isInterpolation
-        return false
-
-    isInExtendedRegex : () ->
-        for t in @callTokens
-            return true if t.isRegex
-        return false
-
-    lintPlus : (token) ->
-        # We can't check this inside of interpolations right now, because the
-        # plusses used for the string type co-ercion are marked not spaced.
-        return null if @isInInterpolation() or @isInExtendedRegex()
-
-        p = @peek(-1)
-        unaries = ['TERMINATOR', '(', '=', '-', '+', ',', 'CALL_START',
-                    'INDEX_START', '..', '...', 'COMPARE', 'IF',
-                    'THROW', 'LOGIC', 'POST_IF', ':', '[', 'INDENT',
-                    'COMPOUND_ASSIGN', 'RETURN', 'MATH']
-        isUnary = if not p then false else p[0] in unaries
-        if (isUnary and token.spaced) or
-                    (not isUnary and not token.spaced and not token.newLine)
-            @createLexError('space_operators', {context: token[1]})
-        else
-            null
-
-    lintMath: (token) ->
-        if not token.spaced and not token.newLine
-            @createLexError('space_operators', {context: token[1]})
-        else
-            null
-
-    lintCall : (token) ->
-        if token[0] == 'CALL_START'
-            p = @peek(-1)
-            # Track regex calls, to know (approximately) if we're in an
-            # extended regex.
-            token.isRegex = p and p[0] == 'IDENTIFIER' and p[1] == 'RegExp'
-            @callTokens.push(token)
-            if token.generated
-                return @createLexError('no_implicit_parens')
-            else
-                return null
-        else
-            @callTokens.pop()
-            return null
-
-    lintParam : (token) ->
-        nextType = @peek()[0]
-        if nextType == 'PARAM_END'
-            @createLexError('no_empty_param_list')
-        else
-            null
-
-    lintIdentifier: (token) ->
-        key = token[1]
-
-        # Class names might not be in a scope
-        return null if not @currentScope?
-        nextToken = @peek(1)
-
-        # Exit if this identifier isn't being assigned. A and B
-        # are identifiers, but only A should be examined:
-        # A = B
-        return null if nextToken[1] isnt ':'
-        previousToken = @peek(-1)
-
-        # Assigning "@something" and "something" are not the same thing
-        key = "@#{key}" if previousToken[0] == '@'
-
-        # Added a prefix to not interfere with things like "constructor".
-        key = "identifier-#{key}"
-        if @currentScope[key]
-            @createLexError('duplicate_key')
-        else
-            @currentScope[key] = token
-            null
-
-    lintBrace : (token) ->
-        if token[0] == '{'
-            @braceScopes.push @currentScope if @currentScope?
-            @currentScope = {}
-        else
-            @currentScope = @braceScopes.pop()
-
-        if token.generated and token[0] == '{'
-            # Peek back to the last line break. If there is a class
-            # definition, ignore the generated brace.
-            i = -1
-            loop
-                t = @peek(i)
-                if not t? or t[0] == 'TERMINATOR'
-                    return @createLexError('no_implicit_braces')
-                if t[0] == 'CLASS'
-                    return null
-                i -= 1
-        else
-            return null
-
-    lintJavascript :(token) ->
-        @createLexError('no_backticks')
-
-    lintThrow : (token) ->
-        [n1, n2] = [@peek(), @peek(2)]
-        # Catch literals and string interpolations, which are wrapped in
-        # parens.
-        nextIsString = n1[0] == 'STRING' or (n1[0] == '(' and n2[0] == 'STRING')
-        @createLexError('no_throwing_strings') if nextIsString
-
-    lintIncrement : (token) ->
-        attrs = {context : "found '#{token[0]}'"}
-        @createLexError('no_plusplus', attrs)
-
-    lintStandaloneAt: (token) ->
-        nextToken = @peek()
-        spaced = token.spaced
-        isIdentifier = nextToken[0] == 'IDENTIFIER'
-        isIndexStart = nextToken[0] == 'INDEX_START'
-        isDot = nextToken[0] == '.'
-
-        # https://github.com/jashkenas/coffee-script/issues/1601
-        # @::foo is valid, but @:: behaves inconsistently and is planned for
-        # removal. Technically @:: is a stand alone ::, but I think it makes
-        # sense to group it into no_stand_alone_at
-        if nextToken[0] == '::'
-            protoProperty = @peek(2)
-            isValidProtoProperty = protoProperty[0] == 'IDENTIFIER'
-
-        if spaced or (not isIdentifier and not isIndexStart and
-        not isDot and not isValidProtoProperty)
-            @createLexError('no_stand_alone_at')
-
-
-    # Return an error if the given indentation token is not correct.
-    lintIndentation : (token) ->
-        [type, numIndents, lineNumber] = token
-
-        return null if token.generated?
-
-        # HACK: CoffeeScript's lexer insert indentation in string
-        # interpolations that start with spaces e.g. "#{ 123 }"
-        # so ignore such cases. Are there other times an indentation
-        # could possibly follow a '+'?
-        previous = @peek(-2)
-        isInterpIndent = previous and previous[0] == '+'
-
-        # Ignore the indentation inside of an array, so that
-        # we can allow things like:
-        #   x = ["foo",
-        #             "bar"]
-        previous = @peek(-1)
-        isArrayIndent = @inArray() and previous?.newLine
-
-        # Ignore indents used to for formatting on multi-line expressions, so
-        # we can allow things like:
-        #   a = b =
-        #     c = d
-        previousSymbol = @peek(-1)?[0]
-        isMultiline = previousSymbol in ['=', ',']
-
-        # Summarize the indentation conditions we'd like to ignore
-        ignoreIndent = isInterpIndent or isArrayIndent or isMultiline
-
-        # Compensate for indentation in function invocations that span multiple
-        # lines, which can be ignored.
-        if @isChainedCall()
-            currentLine = @lines[@lineNumber]
-            prevNum = 1
-
-            # keep going back until we are not at a comment or a blank line
-            prevNum += 1 while (/^\s*(#|$)/.test(@lines[@lineNumber - prevNum]))
-            previousLine = @lines[@lineNumber - prevNum]
-
-            previousIndentation = previousLine.match(/^(\s*)/)[1].length
-            # I don't know why, but when inside a function, you make a chained
-            # call and define an inline callback as a parameter, the body of
-            # that callback gets the indentation reported higher than it really
-            # is. See issue #88
-            # NOTE: Adding this line moved the cyclomatic complexity over the
-            # limit, I'm not sure why
-            numIndents = currentLine.match(/^(\s*)/)[1].length
-            numIndents -= previousIndentation
-
-
-        # Now check the indentation.
-        expected = @config['indentation'].value
-        if not ignoreIndent and numIndents != expected
-            context = "Expected #{expected} " +
-                      "got #{numIndents}"
-            @createLexError('indentation', {context})
-=======
 # Helper to remove rules from disabled list
 difference = (a, b) ->
     j = 0
     while j < a.length
         if a[j] in b
             a.splice(j, 1)
->>>>>>> 28b9e3f1
         else
             j++
 
